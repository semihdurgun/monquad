@tailwind base;
@tailwind components;
@tailwind utilities;

:root {
  --background: #ffffff;
  --foreground: #171717;

<<<<<<< HEAD
=======
  --color-background: var(--background);
  --color-foreground: var(--foreground);
  --font-sans: var(--font-geist-sans);
  --font-mono: var(--font-geist-mono);
}

>>>>>>> 8e641a1d
@media (prefers-color-scheme: dark) {
  :root {
    --background: #0a0a0a;
    --foreground: #ededed;
  }
}

body {
  background: var(--background);
  color: var(--foreground);
  font-family: Arial, Helvetica, sans-serif;
}

/* Custom gradient utilities */
.bg-gradient-radial {
  background: radial-gradient(circle, var(--tw-gradient-stops));
}

/* Smooth animations */
@keyframes float {
  0%, 100% { transform: translateY(0px); }
  50% { transform: translateY(-10px); }
}

.animate-float {
  animation: float 6s ease-in-out infinite;
}

/* Custom scrollbar */
::-webkit-scrollbar {
  width: 8px;
}

::-webkit-scrollbar-track {
  background: rgba(0, 0, 0, 0.1);
}

::-webkit-scrollbar-thumb {
  background: rgba(147, 51, 234, 0.5);
  border-radius: 4px;
}

::-webkit-scrollbar-thumb:hover {
  background: rgba(147, 51, 234, 0.7);
}<|MERGE_RESOLUTION|>--- conflicted
+++ resolved
@@ -6,15 +6,6 @@
   --background: #ffffff;
   --foreground: #171717;
 
-<<<<<<< HEAD
-=======
-  --color-background: var(--background);
-  --color-foreground: var(--foreground);
-  --font-sans: var(--font-geist-sans);
-  --font-mono: var(--font-geist-mono);
-}
-
->>>>>>> 8e641a1d
 @media (prefers-color-scheme: dark) {
   :root {
     --background: #0a0a0a;
